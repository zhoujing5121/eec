<?xml version="1.0" encoding="UTF-8"?>
<project xmlns="http://maven.apache.org/POM/4.0.0"
         xmlns:xsi="http://www.w3.org/2001/XMLSchema-instance"
         xsi:schemaLocation="http://maven.apache.org/POM/4.0.0 http://maven.apache.org/xsd/maven-4.0.0.xsd">
    <modelVersion>4.0.0</modelVersion>

    <groupId>cn.ttzero</groupId>
    <artifactId>eec</artifactId>
<<<<<<< HEAD
    <version>0.2.8-7z</version>
=======
    <version>0.3.1</version>
>>>>>>> e5c07a10
    <packaging>jar</packaging>

    <properties>
        <java.version>1.8</java.version>
        <project.build.sourceEncoding>UTF-8</project.build.sourceEncoding>
        <maven.compiler.encoding>UTF-8</maven.compiler.encoding>
        <maven.compiler.source>${java.version}</maven.compiler.source>
        <maven.compiler.target>${java.version}</maven.compiler.target>
        <dom4j.version>1.6.1</dom4j.version>
        <log4j.version>2.11.1</log4j.version>
        <_7z.version>9.20-2.00beta</_7z.version>
    </properties>

    <dependencies>
        <dependency>
            <groupId>dom4j</groupId>
            <artifactId>dom4j</artifactId>
            <version>${dom4j.version}</version>
        </dependency>
        <dependency>
            <groupId>org.apache.logging.log4j</groupId>
            <artifactId>log4j-core</artifactId>
            <version>${log4j.version}</version>
        </dependency>
        <dependency>
            <groupId>org.apache.logging.log4j</groupId>
            <artifactId>log4j-api</artifactId>
            <version>${log4j.version}</version>
        </dependency>
        <dependency>
<<<<<<< HEAD
            <groupId>net.sf.sevenzipjbinding</groupId>
            <artifactId>sevenzipjbinding</artifactId>
            <version>${_7z.version}</version>
        </dependency>
        <dependency>
            <groupId>net.sf.sevenzipjbinding</groupId>
            <artifactId>sevenzipjbinding-all-platforms</artifactId>
            <version>${_7z.version}</version>
=======
            <groupId>junit</groupId>
            <artifactId>junit</artifactId>
            <version>4.12</version>
            <scope>test</scope>
        </dependency>
        <dependency>
            <groupId>org.xerial</groupId>
            <artifactId>sqlite-jdbc</artifactId>
            <version>3.8.11.2</version>
            <scope>test</scope>
>>>>>>> e5c07a10
        </dependency>
    </dependencies>
</project><|MERGE_RESOLUTION|>--- conflicted
+++ resolved
@@ -6,11 +6,7 @@
 
     <groupId>cn.ttzero</groupId>
     <artifactId>eec</artifactId>
-<<<<<<< HEAD
-    <version>0.2.8-7z</version>
-=======
     <version>0.3.1</version>
->>>>>>> e5c07a10
     <packaging>jar</packaging>
 
     <properties>
@@ -21,7 +17,6 @@
         <maven.compiler.target>${java.version}</maven.compiler.target>
         <dom4j.version>1.6.1</dom4j.version>
         <log4j.version>2.11.1</log4j.version>
-        <_7z.version>9.20-2.00beta</_7z.version>
     </properties>
 
     <dependencies>
@@ -41,16 +36,6 @@
             <version>${log4j.version}</version>
         </dependency>
         <dependency>
-<<<<<<< HEAD
-            <groupId>net.sf.sevenzipjbinding</groupId>
-            <artifactId>sevenzipjbinding</artifactId>
-            <version>${_7z.version}</version>
-        </dependency>
-        <dependency>
-            <groupId>net.sf.sevenzipjbinding</groupId>
-            <artifactId>sevenzipjbinding-all-platforms</artifactId>
-            <version>${_7z.version}</version>
-=======
             <groupId>junit</groupId>
             <artifactId>junit</artifactId>
             <version>4.12</version>
@@ -61,7 +46,6 @@
             <artifactId>sqlite-jdbc</artifactId>
             <version>3.8.11.2</version>
             <scope>test</scope>
->>>>>>> e5c07a10
         </dependency>
     </dependencies>
 </project>